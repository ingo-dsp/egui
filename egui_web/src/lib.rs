//! [`egui`] bindings for web apps (compiling to WASM).
//!
//! This library is an [`epi`] backend.
//!
//! If you are writing an app, you may want to look at [`eframe`](https://docs.rs/eframe) instead.

#![allow(clippy::missing_errors_doc)] // So many `-> Result<_, JsValue>`

pub mod backend;
mod glow_wrapping;
mod input;
pub mod screen_reader;
mod text_agent;

pub use backend::*;

use egui::mutex::{Mutex, MutexGuard};
pub use wasm_bindgen;
pub use web_sys;

use input::*;
use web_sys::EventTarget;

use std::collections::BTreeMap;
use std::sync::atomic::{AtomicBool, Ordering};
use std::sync::Arc;
use wasm_bindgen::prelude::*;

// ----------------------------------------------------------------------------

/// Current time in seconds (since undefined point in time)
pub fn now_sec() -> f64 {
    web_sys::window()
        .expect("should have a Window")
        .performance()
        .expect("should have a Performance")
        .now()
        / 1000.0
}

pub fn screen_size_in_native_points() -> Option<egui::Vec2> {
    let window = web_sys::window()?;
    Some(egui::vec2(
        window.inner_width().ok()?.as_f64()? as f32,
        window.inner_height().ok()?.as_f64()? as f32,
    ))
}

pub fn native_pixels_per_point() -> f32 {
    let pixels_per_point = web_sys::window().unwrap().device_pixel_ratio() as f32;
    if pixels_per_point > 0.0 && pixels_per_point.is_finite() {
        pixels_per_point
    } else {
        1.0
    }
}

pub fn prefer_dark_mode() -> Option<bool> {
    Some(
        web_sys::window()?
            .match_media("(prefers-color-scheme: dark)")
            .ok()??
            .matches(),
    )
}

pub fn canvas_element(canvas_id: &str) -> Option<web_sys::HtmlCanvasElement> {
    use wasm_bindgen::JsCast;
    let document = web_sys::window()?.document()?;
    let canvas = document.get_element_by_id(canvas_id)?;
    canvas.dyn_into::<web_sys::HtmlCanvasElement>().ok()
}

pub fn canvas_element_or_die(canvas_id: &str) -> web_sys::HtmlCanvasElement {
    crate::canvas_element(canvas_id)
        .unwrap_or_else(|| panic!("Failed to find canvas with id '{}'", canvas_id))
}

fn canvas_origin(canvas_id: &str) -> egui::Pos2 {
    let rect = canvas_element(canvas_id)
        .unwrap()
        .get_bounding_client_rect();
    egui::Pos2::new(rect.left() as f32, rect.top() as f32)
}

pub fn canvas_size_in_points(canvas_id: &str) -> egui::Vec2 {
    let canvas = canvas_element(canvas_id).unwrap();
    let pixels_per_point = native_pixels_per_point();
    egui::vec2(
        canvas.width() as f32 / pixels_per_point,
        canvas.height() as f32 / pixels_per_point,
    )
}

pub fn resize_canvas_to_screen_size(canvas_id: &str, max_size_points: egui::Vec2) -> Option<()> {
    let canvas = canvas_element(canvas_id)?;

    let screen_size_points = screen_size_in_native_points()?;
    let pixels_per_point = native_pixels_per_point();

    let max_size_pixels = pixels_per_point * max_size_points;

    let canvas_size_pixels = pixels_per_point * screen_size_points;
    let canvas_size_pixels = canvas_size_pixels.min(max_size_pixels);
    let canvas_size_points = canvas_size_pixels / pixels_per_point;

    // Make sure that the height and width are always even numbers.
    // otherwise, the page renders blurry on some platforms.
    // See https://github.com/emilk/egui/issues/103
    fn round_to_even(v: f32) -> f32 {
        (v / 2.0).round() * 2.0
    }

    canvas
        .style()
        .set_property(
            "width",
            &format!("{}px", round_to_even(canvas_size_points.x)),
        )
        .ok()?;
    canvas
        .style()
        .set_property(
            "height",
            &format!("{}px", round_to_even(canvas_size_points.y)),
        )
        .ok()?;
    canvas.set_width(round_to_even(canvas_size_pixels.x) as u32);
    canvas.set_height(round_to_even(canvas_size_pixels.y) as u32);

    Some(())
}

// ----------------------------------------------------------------------------

pub fn local_storage() -> Option<web_sys::Storage> {
    web_sys::window()?.local_storage().ok()?
}

pub fn local_storage_get(key: &str) -> Option<String> {
    local_storage().map(|storage| storage.get_item(key).ok())??
}

pub fn local_storage_set(key: &str, value: &str) {
    local_storage().map(|storage| storage.set_item(key, value));
}

pub fn local_storage_remove(key: &str) {
    local_storage().map(|storage| storage.remove_item(key));
}

#[cfg(feature = "persistence")]
pub fn load_memory(ctx: &egui::Context) {
    if let Some(memory_string) = local_storage_get("egui_memory_ron") {
        match ron::from_str(&memory_string) {
            Ok(memory) => {
                *ctx.memory() = memory;
            }
            Err(err) => {
                tracing::error!("Failed to parse memory RON: {}", err);
            }
        }
    }
}

#[cfg(not(feature = "persistence"))]
pub fn load_memory(_: &egui::Context) {}

#[cfg(feature = "persistence")]
pub fn save_memory(ctx: &egui::Context) {
    match ron::to_string(&*ctx.memory()) {
        Ok(ron) => {
            local_storage_set("egui_memory_ron", &ron);
        }
        Err(err) => {
            tracing::error!("Failed to serialize memory as RON: {}", err);
        }
    }
}

#[cfg(not(feature = "persistence"))]
pub fn save_memory(_: &egui::Context) {}

#[derive(Default)]
pub struct LocalStorage {}

impl epi::Storage for LocalStorage {
    fn get_string(&self, key: &str) -> Option<String> {
        local_storage_get(key)
    }
    fn set_string(&mut self, key: &str, value: String) {
        local_storage_set(key, &value);
    }
    fn flush(&mut self) {}
}

// ----------------------------------------------------------------------------

pub fn set_cursor_icon(cursor: egui::CursorIcon) -> Option<()> {
    let document = web_sys::window()?.document()?;
    document
        .body()?
        .style()
        .set_property("cursor", cursor_web_name(cursor))
        .ok()
}

#[cfg(web_sys_unstable_apis)]
pub fn set_clipboard_text(s: &str) {
    if let Some(window) = web_sys::window() {
        if let Some(clipboard) = window.navigator().clipboard() {
            let promise = clipboard.write_text(s);
            let future = wasm_bindgen_futures::JsFuture::from(promise);
            let future = async move {
                if let Err(err) = future.await {
                    tracing::error!("Copy/cut action denied: {:?}", err);
                }
            };
            wasm_bindgen_futures::spawn_local(future);
        }
    }
}

pub fn spawn_future<F>(future: F)
where
    F: std::future::Future<Output = ()> + 'static,
{
    wasm_bindgen_futures::spawn_local(future);
}

fn cursor_web_name(cursor: egui::CursorIcon) -> &'static str {
    match cursor {
        egui::CursorIcon::Alias => "alias",
        egui::CursorIcon::AllScroll => "all-scroll",
        egui::CursorIcon::Cell => "cell",
        egui::CursorIcon::ContextMenu => "context-menu",
        egui::CursorIcon::Copy => "copy",
        egui::CursorIcon::Crosshair => "crosshair",
        egui::CursorIcon::Default => "default",
        egui::CursorIcon::Grab => "grab",
        egui::CursorIcon::Grabbing => "grabbing",
        egui::CursorIcon::Help => "help",
        egui::CursorIcon::Move => "move",
        egui::CursorIcon::NoDrop => "no-drop",
        egui::CursorIcon::None => "none",
        egui::CursorIcon::NotAllowed => "not-allowed",
        egui::CursorIcon::PointingHand => "pointer",
        egui::CursorIcon::Progress => "progress",
        egui::CursorIcon::ResizeHorizontal => "ew-resize",
        egui::CursorIcon::ResizeNeSw => "nesw-resize",
        egui::CursorIcon::ResizeNwSe => "nwse-resize",
        egui::CursorIcon::ResizeVertical => "ns-resize",
        egui::CursorIcon::Text => "text",
        egui::CursorIcon::VerticalText => "vertical-text",
        egui::CursorIcon::Wait => "wait",
        egui::CursorIcon::ZoomIn => "zoom-in",
        egui::CursorIcon::ZoomOut => "zoom-out",
    }
}

pub fn open_url(url: &str, new_tab: bool) -> Option<()> {
    let name = if new_tab { "_blank" } else { "_self" };

    web_sys::window()?
        .open_with_url_and_target(url, name)
        .ok()?;
    Some(())
}

/// e.g. "#fragment" part of "www.example.com/index.html#fragment",
///
/// Percent decoded
pub fn location_hash() -> String {
    percent_decode(
        &web_sys::window()
            .unwrap()
            .location()
            .hash()
            .unwrap_or_default(),
    )
}

pub fn percent_decode(s: &str) -> String {
    percent_encoding::percent_decode_str(s)
        .decode_utf8_lossy()
        .to_string()
}

// ----------------------------------------------------------------------------

pub type AppRunnerRef = Arc<Mutex<AppRunner>>;

pub struct AppRunnerContainer {
    runner: AppRunnerRef,
    /// Set to `true` if there is a panic.
    /// Used to ignore callbacks after a panic.
    panicked: Arc<AtomicBool>,
}

impl AppRunnerContainer {
    /// Convenience function to reduce boilerplate and ensure that all event handlers
    /// are dealt with in the same way
    pub fn add_event_listener<E: wasm_bindgen::JsCast>(
        &self,
        target: &EventTarget,
        event_name: &'static str,
        mut closure: impl FnMut(E, MutexGuard<'_, AppRunner>) + 'static,
    ) -> Result<(), JsValue> {
        use wasm_bindgen::JsCast;

        // Create a JS closure based on the FnMut provided
        let closure = Closure::wrap({
            // Clone atomics
            let runner_ref = self.runner.clone();
            let panicked = self.panicked.clone();

            Box::new(move |event: web_sys::Event| {
                // Only call the wrapped closure if the egui code has not panicked
                if !panicked.load(Ordering::SeqCst) {
                    // Cast the event to the expected event type
                    let event = event.unchecked_into::<E>();

                    closure(event, runner_ref.lock());
                }
            }) as Box<dyn FnMut(_)>
        });

        // Add the event listener to the target
        target.add_event_listener_with_callback(event_name, closure.as_ref().unchecked_ref())?;

        // Bypass closure drop so that event handler can call the closure
        closure.forget();

        Ok(())
    }
}

fn paint_and_schedule(runner_ref: &AppRunnerRef, panicked: Arc<AtomicBool>) -> Result<(), JsValue> {
    fn paint_if_needed(runner_ref: &AppRunnerRef) -> Result<(), JsValue> {
        let mut runner_lock = runner_ref.lock();
        if runner_lock.needs_repaint.fetch_and_clear() {
<<<<<<< HEAD
            let (mut needs_repaint, clipped_primitives) = runner_lock.logic()?;

            // BEGIN ADDED
            runner_lock.clear().expect("Could not clear background");
            let canvas_size = runner_lock.egui_ctx().input().screen_rect.size();
            needs_repaint |= runner_lock.render_gl(canvas_size);
            // END ADDED

=======
            runner_lock.clear_color_buffer();
            let (needs_repaint, clipped_primitives) = runner_lock.logic()?;
>>>>>>> c3ac340e
            runner_lock.paint(&clipped_primitives)?;
            if needs_repaint {
                runner_lock.needs_repaint.set_true();
            }
            runner_lock.auto_save();
        }

        Ok(())
    }

    fn request_animation_frame(
        runner_ref: AppRunnerRef,
        panicked: Arc<AtomicBool>,
    ) -> Result<(), JsValue> {
        use wasm_bindgen::JsCast;
        let window = web_sys::window().unwrap();
        let closure = Closure::once(move || paint_and_schedule(&runner_ref, panicked));
        window.request_animation_frame(closure.as_ref().unchecked_ref())?;
        closure.forget(); // We must forget it, or else the callback is canceled on drop
        Ok(())
    }

    // Only paint and schedule if there has been no panic
    if !panicked.load(Ordering::SeqCst) {
        paint_if_needed(runner_ref)?;
        request_animation_frame(runner_ref.clone(), panicked)?;
    }

    Ok(())
}

fn install_document_events(runner_container: &AppRunnerContainer) -> Result<(), JsValue> {
    let window = web_sys::window().unwrap();
    let document = window.document().unwrap();

    runner_container.add_event_listener(
        &document,
        "keydown",
        |event: web_sys::KeyboardEvent, mut runner_lock| {
            if event.is_composing() || event.key_code() == 229 {
                // https://www.fxsitecompat.dev/en-CA/docs/2018/keydown-and-keyup-events-are-now-fired-during-ime-composition/
                return;
            }

            let modifiers = modifiers_from_event(&event);
            runner_lock.input.raw.modifiers = modifiers;

            let key = event.key();

            if let Some(key) = translate_key(&key) {
                runner_lock.input.raw.events.push(egui::Event::Key {
                    key,
                    pressed: true,
                    modifiers,
                });
            }
            if !modifiers.ctrl
                && !modifiers.command
                && !should_ignore_key(&key)
                // When text agent is shown, it sends text event instead.
                && text_agent::text_agent().hidden()
            {
                runner_lock.input.raw.events.push(egui::Event::Text(key));
            }
            runner_lock.needs_repaint.set_true();

            let egui_wants_keyboard = runner_lock.egui_ctx().wants_keyboard_input();

            let prevent_default = if matches!(event.key().as_str(), "Tab") {
                // Always prevent moving cursor to url bar.
                // egui wants to use tab to move to the next text field.
                true
            } else if egui_wants_keyboard {
                matches!(
                    event.key().as_str(),
                    "Backspace" // so we don't go back to previous page when deleting text
                | "ArrowDown" | "ArrowLeft" | "ArrowRight" | "ArrowUp" // cmd-left is "back" on Mac (https://github.com/emilk/egui/issues/58)
                )
            } else {
                // We never want to prevent:
                // * F5 / cmd-R (refresh)
                // * cmd-shift-C (debug tools)
                // * cmd/ctrl-c/v/x (or we stop copy/past/cut events)
                false
            };

            // tracing::debug!(
            //     "On key-down {:?}, egui_wants_keyboard: {}, prevent_default: {}",
            //     event.key().as_str(),
            //     egui_wants_keyboard,
            //     prevent_default
            // );

            if prevent_default {
                event.prevent_default();
            }
        },
    )?;

    runner_container.add_event_listener(
        &document,
        "keyup",
        |event: web_sys::KeyboardEvent, mut runner_lock| {
            let modifiers = modifiers_from_event(&event);
            runner_lock.input.raw.modifiers = modifiers;
            if let Some(key) = translate_key(&event.key()) {
                runner_lock.input.raw.events.push(egui::Event::Key {
                    key,
                    pressed: false,
                    modifiers,
                });
            }
            runner_lock.needs_repaint.set_true();
        },
    )?;

    #[cfg(web_sys_unstable_apis)]
    runner_container.add_event_listener(
        &document,
        "paste",
        |event: web_sys::ClipboardEvent, mut runner_lock| {
            if let Some(data) = event.clipboard_data() {
                if let Ok(text) = data.get_data("text") {
                    runner_lock
                        .input
                        .raw
                        .events
                        .push(egui::Event::Paste(text.replace("\r\n", "\n")));
                    runner_lock.needs_repaint.set_true();
                    event.stop_propagation();
                    event.prevent_default();
                }
            }
        },
    )?;

    #[cfg(web_sys_unstable_apis)]
    runner_container.add_event_listener(
        &document,
        "cut",
        |_: web_sys::ClipboardEvent, mut runner_lock| {
            runner_lock.input.raw.events.push(egui::Event::Cut);
            runner_lock.needs_repaint.set_true();
        },
    )?;

    #[cfg(web_sys_unstable_apis)]
    runner_container.add_event_listener(
        &document,
        "copy",
        |_: web_sys::ClipboardEvent, mut runner_lock| {
            runner_lock.input.raw.events.push(egui::Event::Copy);
            runner_lock.needs_repaint.set_true();
        },
    )?;

    for event_name in &["load", "pagehide", "pageshow", "resize"] {
        runner_container.add_event_listener(
            &document,
            event_name,
            |_: web_sys::Event, runner_lock| {
                runner_lock.needs_repaint.set_true();
            },
        )?;
    }

    runner_container.add_event_listener(
        &document,
        "hashchange",
        |_: web_sys::Event, mut runner_lock| {
            // `epi::Frame::info(&self)` clones `epi::IntegrationInfo`, but we need to modify the original here
            if let Some(web_info) = &mut runner_lock.frame.info.web_info {
                web_info.location.hash = location_hash();
            }
        },
    )?;

    Ok(())
}

/// Repaint at least every `ms` milliseconds.
pub fn repaint_every_ms(
    runner_container: &AppRunnerContainer,
    milliseconds: i32,
) -> Result<(), JsValue> {
    assert!(milliseconds >= 0);

    use wasm_bindgen::JsCast;

    let window = web_sys::window().unwrap();

    let closure = Closure::wrap(Box::new({
        let runner = runner_container.runner.clone();
        let panicked = runner_container.panicked.clone();

        move || {
            // Do not lock the runner if the code has panicked
            if !panicked.load(Ordering::SeqCst) {
                runner.lock().needs_repaint.set_true();
            }
        }
    }) as Box<dyn FnMut()>);

    window.set_interval_with_callback_and_timeout_and_arguments_0(
        closure.as_ref().unchecked_ref(),
        milliseconds,
    )?;

    closure.forget();
    Ok(())
}

fn install_canvas_events(runner_container: &AppRunnerContainer) -> Result<(), JsValue> {
    use wasm_bindgen::JsCast;
    let canvas = canvas_element(runner_container.runner.lock().canvas_id()).unwrap();

    {
        // By default, right-clicks open a context menu.
        // We don't want to do that (right clicks is handled by egui):
        let event_name = "contextmenu";
        let closure = Closure::wrap(Box::new(move |event: web_sys::MouseEvent| {
            event.prevent_default();
        }) as Box<dyn FnMut(_)>);
        canvas.add_event_listener_with_callback(event_name, closure.as_ref().unchecked_ref())?;
        closure.forget();
    }

    runner_container.add_event_listener(
        &canvas,
        "mousedown",
        |event: web_sys::MouseEvent, mut runner_lock| {
            if let Some(button) = button_from_mouse_event(&event) {
                let pos = pos_from_mouse_event(runner_lock.canvas_id(), &event);
                let modifiers = runner_lock.input.raw.modifiers;
                runner_lock
                    .input
                    .raw
                    .events
                    .push(egui::Event::PointerButton {
                        pos,
                        button,
                        pressed: true,
                        modifiers,
                    });
                runner_lock.needs_repaint.set_true();
            }
            event.stop_propagation();
            // Note: prevent_default breaks VSCode tab focusing, hence why we don't call it here.
        },
    )?;

    runner_container.add_event_listener(
        &canvas,
        "mousemove",
        |event: web_sys::MouseEvent, mut runner_lock| {
            let pos = pos_from_mouse_event(runner_lock.canvas_id(), &event);
            runner_lock
                .input
                .raw
                .events
                .push(egui::Event::PointerMoved(pos));
            runner_lock.needs_repaint.set_true();
            event.stop_propagation();
            event.prevent_default();
        },
    )?;

    runner_container.add_event_listener(
        &canvas,
        "mouseup",
        |event: web_sys::MouseEvent, mut runner_lock| {
            if let Some(button) = button_from_mouse_event(&event) {
                let pos = pos_from_mouse_event(runner_lock.canvas_id(), &event);
                let modifiers = runner_lock.input.raw.modifiers;
                runner_lock
                    .input
                    .raw
                    .events
                    .push(egui::Event::PointerButton {
                        pos,
                        button,
                        pressed: false,
                        modifiers,
                    });
                runner_lock.needs_repaint.set_true();

                text_agent::update_text_agent(runner_lock);
            }
            event.stop_propagation();
            event.prevent_default();
        },
    )?;

    runner_container.add_event_listener(
        &canvas,
        "mouseleave",
        |event: web_sys::MouseEvent, mut runner_lock| {
            runner_lock.input.raw.events.push(egui::Event::PointerGone);
            runner_lock.needs_repaint.set_true();
            event.stop_propagation();
            event.prevent_default();
        },
    )?;

    runner_container.add_event_listener(
        &canvas,
        "touchstart",
        |event: web_sys::TouchEvent, mut runner_lock| {
            let mut latest_touch_pos_id = runner_lock.input.latest_touch_pos_id;
            let pos =
                pos_from_touch_event(runner_lock.canvas_id(), &event, &mut latest_touch_pos_id);
            runner_lock.input.latest_touch_pos_id = latest_touch_pos_id;
            runner_lock.input.latest_touch_pos = Some(pos);
            let modifiers = runner_lock.input.raw.modifiers;
            runner_lock
                .input
                .raw
                .events
                .push(egui::Event::PointerButton {
                    pos,
                    button: egui::PointerButton::Primary,
                    pressed: true,
                    modifiers,
                });

            push_touches(&mut *runner_lock, egui::TouchPhase::Start, &event);
            runner_lock.needs_repaint.set_true();
            event.stop_propagation();
            event.prevent_default();
        },
    )?;

    runner_container.add_event_listener(
        &canvas,
        "touchmove",
        |event: web_sys::TouchEvent, mut runner_lock| {
            let mut latest_touch_pos_id = runner_lock.input.latest_touch_pos_id;
            let pos =
                pos_from_touch_event(runner_lock.canvas_id(), &event, &mut latest_touch_pos_id);
            runner_lock.input.latest_touch_pos_id = latest_touch_pos_id;
            runner_lock.input.latest_touch_pos = Some(pos);
            runner_lock
                .input
                .raw
                .events
                .push(egui::Event::PointerMoved(pos));

            push_touches(&mut *runner_lock, egui::TouchPhase::Move, &event);
            runner_lock.needs_repaint.set_true();
            event.stop_propagation();
            event.prevent_default();
        },
    )?;

    runner_container.add_event_listener(
        &canvas,
        "touchend",
        |event: web_sys::TouchEvent, mut runner_lock| {
            if let Some(pos) = runner_lock.input.latest_touch_pos {
                let modifiers = runner_lock.input.raw.modifiers;
                // First release mouse to click:
                runner_lock
                    .input
                    .raw
                    .events
                    .push(egui::Event::PointerButton {
                        pos,
                        button: egui::PointerButton::Primary,
                        pressed: false,
                        modifiers,
                    });
                // Then remove hover effect:
                runner_lock.input.raw.events.push(egui::Event::PointerGone);

                push_touches(&mut *runner_lock, egui::TouchPhase::End, &event);
                runner_lock.needs_repaint.set_true();
                event.stop_propagation();
                event.prevent_default();
            }

            // Finally, focus or blur text agent to toggle mobile keyboard:
            text_agent::update_text_agent(runner_lock);
        },
    )?;

    runner_container.add_event_listener(
        &canvas,
        "touchcancel",
        |event: web_sys::TouchEvent, mut runner_lock| {
            push_touches(&mut runner_lock, egui::TouchPhase::Cancel, &event);
            event.stop_propagation();
            event.prevent_default();
        },
    )?;

    runner_container.add_event_listener(
        &canvas,
        "wheel",
        |event: web_sys::WheelEvent, mut runner_lock| {
            let scroll_multiplier = match event.delta_mode() {
                web_sys::WheelEvent::DOM_DELTA_PAGE => {
                    canvas_size_in_points(runner_lock.canvas_id()).y
                }
                web_sys::WheelEvent::DOM_DELTA_LINE => {
                    #[allow(clippy::let_and_return)]
                    let points_per_scroll_line = 8.0; // Note that this is intentionally different from what we use in egui_glium / winit.
                    points_per_scroll_line
                }
                _ => 1.0, // DOM_DELTA_PIXEL
            };

            let mut delta =
                -scroll_multiplier * egui::vec2(event.delta_x() as f32, event.delta_y() as f32);

            // Report a zoom event in case CTRL (on Windows or Linux) or CMD (on Mac) is pressed.
            // This if-statement is equivalent to how `Modifiers.command` is determined in
            // `modifiers_from_event()`, but we cannot directly use that fn for a `WheelEvent`.
            if event.ctrl_key() || event.meta_key() {
                let factor = (delta.y / 200.0).exp();
                runner_lock.input.raw.events.push(egui::Event::Zoom(factor));
            } else {
                if event.shift_key() {
                    // Treat as horizontal scrolling.
                    // Note: one Mac we already get horizontal scroll events when shift is down.
                    delta = egui::vec2(delta.x + delta.y, 0.0);
                }

                runner_lock
                    .input
                    .raw
                    .events
                    .push(egui::Event::Scroll(delta));
            }

            runner_lock.needs_repaint.set_true();
            event.stop_propagation();
            event.prevent_default();
        },
    )?;

    runner_container.add_event_listener(
        &canvas,
        "dragover",
        |event: web_sys::DragEvent, mut runner_lock| {
            if let Some(data_transfer) = event.data_transfer() {
                runner_lock.input.raw.hovered_files.clear();
                for i in 0..data_transfer.items().length() {
                    if let Some(item) = data_transfer.items().get(i) {
                        runner_lock.input.raw.hovered_files.push(egui::HoveredFile {
                            mime: item.type_(),
                            ..Default::default()
                        });
                    }
                }
                runner_lock.needs_repaint.set_true();
                event.stop_propagation();
                event.prevent_default();
            }
        },
    )?;

    runner_container.add_event_listener(
        &canvas,
        "dragleave",
        |event: web_sys::DragEvent, mut runner_lock| {
            runner_lock.input.raw.hovered_files.clear();
            runner_lock.needs_repaint.set_true();
            event.stop_propagation();
            event.prevent_default();
        },
    )?;

    runner_container.add_event_listener(&canvas, "drop", {
        let runner_ref = runner_container.runner.clone();

        move |event: web_sys::DragEvent, mut runner_lock| {
            if let Some(data_transfer) = event.data_transfer() {
                runner_lock.input.raw.hovered_files.clear();
                runner_lock.needs_repaint.set_true();
                // Unlock the runner so it can be locked after a future await point
                drop(runner_lock);

                if let Some(files) = data_transfer.files() {
                    for i in 0..files.length() {
                        if let Some(file) = files.get(i) {
                            let name = file.name();
                            let last_modified = std::time::UNIX_EPOCH
                                + std::time::Duration::from_millis(file.last_modified() as u64);

                            tracing::debug!("Loading {:?} ({} bytes)…", name, file.size());

                            let future = wasm_bindgen_futures::JsFuture::from(file.array_buffer());

                            let runner_ref = runner_ref.clone();
                            let future = async move {
                                match future.await {
                                    Ok(array_buffer) => {
                                        let bytes = js_sys::Uint8Array::new(&array_buffer).to_vec();
                                        tracing::debug!(
                                            "Loaded {:?} ({} bytes).",
                                            name,
                                            bytes.len()
                                        );

                                        // Re-lock the mutex on the other side of the await point
                                        let mut runner_lock = runner_ref.lock();
                                        runner_lock.input.raw.dropped_files.push(
                                            egui::DroppedFile {
                                                name,
                                                last_modified: Some(last_modified),
                                                bytes: Some(bytes.into()),
                                                ..Default::default()
                                            },
                                        );
                                        runner_lock.needs_repaint.set_true();
                                    }
                                    Err(err) => {
                                        tracing::error!("Failed to read file: {:?}", err);
                                    }
                                }
                            };
                            wasm_bindgen_futures::spawn_local(future);
                        }
                    }
                }
                event.stop_propagation();
                event.prevent_default();
            }
        }
    })?;

    Ok(())
}

pub(crate) fn webgl1_requires_brightening(gl: &web_sys::WebGlRenderingContext) -> bool {
    // See https://github.com/emilk/egui/issues/794

    // detect WebKitGTK

    // WebKitGTK use WebKit default unmasked vendor and renderer
    // but safari use same vendor and renderer
    // so exclude "Mac OS X" user-agent.
    let user_agent = web_sys::window().unwrap().navigator().user_agent().unwrap();
    !user_agent.contains("Mac OS X") && crate::is_safari_and_webkit_gtk(gl)
}

/// detecting Safari and `webkitGTK`.
///
/// Safari and `webkitGTK` use unmasked renderer :Apple GPU
///
/// If we detect safari or `webkitGTKs` returns true.
///
/// This function used to avoid displaying linear color with `sRGB` supported systems.
fn is_safari_and_webkit_gtk(gl: &web_sys::WebGlRenderingContext) -> bool {
    // This call produces a warning in Firefox ("WEBGL_debug_renderer_info is deprecated in Firefox and will be removed.")
    // but unless we call it we get errors in Chrome when we call `get_parameter` below.
    // TODO: do something smart based on user agent?
    if gl
        .get_extension("WEBGL_debug_renderer_info")
        .unwrap()
        .is_some()
    {
        if let Ok(renderer) =
            gl.get_parameter(web_sys::WebglDebugRendererInfo::UNMASKED_RENDERER_WEBGL)
        {
            if let Some(renderer) = renderer.as_string() {
                if renderer.contains("Apple") {
                    return true;
                }
            }
        }
    }

    false
}<|MERGE_RESOLUTION|>--- conflicted
+++ resolved
@@ -339,19 +339,14 @@
     fn paint_if_needed(runner_ref: &AppRunnerRef) -> Result<(), JsValue> {
         let mut runner_lock = runner_ref.lock();
         if runner_lock.needs_repaint.fetch_and_clear() {
-<<<<<<< HEAD
+            runner_lock.clear_color_buffer();
             let (mut needs_repaint, clipped_primitives) = runner_lock.logic()?;
 
             // BEGIN ADDED
-            runner_lock.clear().expect("Could not clear background");
             let canvas_size = runner_lock.egui_ctx().input().screen_rect.size();
             needs_repaint |= runner_lock.render_gl(canvas_size);
             // END ADDED
 
-=======
-            runner_lock.clear_color_buffer();
-            let (needs_repaint, clipped_primitives) = runner_lock.logic()?;
->>>>>>> c3ac340e
             runner_lock.paint(&clipped_primitives)?;
             if needs_repaint {
                 runner_lock.needs_repaint.set_true();
