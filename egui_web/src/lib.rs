--- conflicted
+++ resolved
@@ -241,601 +241,6 @@
 
 // ----------------------------------------------------------------------------
 
-<<<<<<< HEAD
-pub type AppRunnerRef = Arc<Mutex<AppRunner>>;
-
-pub struct AppRunnerContainer {
-    runner: AppRunnerRef,
-    /// Set to `true` if there is a panic.
-    /// Used to ignore callbacks after a panic.
-    panicked: Arc<AtomicBool>,
-}
-
-impl AppRunnerContainer {
-    /// Convenience function to reduce boilerplate and ensure that all event handlers
-    /// are dealt with in the same way
-    pub fn add_event_listener<E: wasm_bindgen::JsCast>(
-        &self,
-        target: &EventTarget,
-        event_name: &'static str,
-        mut closure: impl FnMut(E, MutexGuard<'_, AppRunner>) + 'static,
-    ) -> Result<(), JsValue> {
-        use wasm_bindgen::JsCast;
-
-        // Create a JS closure based on the FnMut provided
-        let closure = Closure::wrap({
-            // Clone atomics
-            let runner_ref = self.runner.clone();
-            let panicked = self.panicked.clone();
-
-            Box::new(move |event: web_sys::Event| {
-                // Only call the wrapped closure if the egui code has not panicked
-                if !panicked.load(Ordering::SeqCst) {
-                    // Cast the event to the expected event type
-                    let event = event.unchecked_into::<E>();
-
-                    closure(event, runner_ref.lock());
-                }
-            }) as Box<dyn FnMut(_)>
-        });
-
-        // Add the event listener to the target
-        target.add_event_listener_with_callback(event_name, closure.as_ref().unchecked_ref())?;
-
-        // Bypass closure drop so that event handler can call the closure
-        closure.forget();
-
-        Ok(())
-    }
-}
-
-fn paint_and_schedule(runner_ref: &AppRunnerRef, panicked: Arc<AtomicBool>) -> Result<(), JsValue> {
-    fn paint_if_needed(runner_ref: &AppRunnerRef) -> Result<(), JsValue> {
-        let mut runner_lock = runner_ref.lock();
-        if runner_lock.needs_repaint.fetch_and_clear() {
-            runner_lock.clear_color_buffer();
-            let (mut needs_repaint, clipped_primitives) = runner_lock.logic()?;
-
-            // BEGIN ADDED
-            let canvas_size = runner_lock.egui_ctx().input().screen_rect.size();
-            needs_repaint |= runner_lock.render_gl(canvas_size);
-            // END ADDED
-
-            runner_lock.paint(&clipped_primitives)?;
-            if needs_repaint {
-                runner_lock.needs_repaint.set_true();
-            }
-            runner_lock.auto_save();
-        }
-
-        Ok(())
-    }
-
-    fn request_animation_frame(
-        runner_ref: AppRunnerRef,
-        panicked: Arc<AtomicBool>,
-    ) -> Result<(), JsValue> {
-        use wasm_bindgen::JsCast;
-        let window = web_sys::window().unwrap();
-        let closure = Closure::once(move || paint_and_schedule(&runner_ref, panicked));
-        window.request_animation_frame(closure.as_ref().unchecked_ref())?;
-        closure.forget(); // We must forget it, or else the callback is canceled on drop
-        Ok(())
-    }
-
-    // Only paint and schedule if there has been no panic
-    if !panicked.load(Ordering::SeqCst) {
-        paint_if_needed(runner_ref)?;
-        request_animation_frame(runner_ref.clone(), panicked)?;
-    }
-
-    Ok(())
-}
-
-fn install_document_events(runner_container: &AppRunnerContainer) -> Result<(), JsValue> {
-    let window = web_sys::window().unwrap();
-    let document = window.document().unwrap();
-
-    runner_container.add_event_listener(
-        &document,
-        "keydown",
-        |event: web_sys::KeyboardEvent, mut runner_lock| {
-            if event.is_composing() || event.key_code() == 229 {
-                // https://www.fxsitecompat.dev/en-CA/docs/2018/keydown-and-keyup-events-are-now-fired-during-ime-composition/
-                return;
-            }
-
-            let modifiers = modifiers_from_event(&event);
-            runner_lock.input.raw.modifiers = modifiers;
-
-            let key = event.key();
-
-            if let Some(key) = translate_key(&key) {
-                runner_lock.input.raw.events.push(egui::Event::Key {
-                    key,
-                    pressed: true,
-                    modifiers,
-                });
-            }
-            if !modifiers.ctrl
-                && !modifiers.command
-                && !should_ignore_key(&key)
-                // When text agent is shown, it sends text event instead.
-                && text_agent::text_agent().hidden()
-            {
-                runner_lock.input.raw.events.push(egui::Event::Text(key));
-            }
-            runner_lock.needs_repaint.set_true();
-
-            let egui_wants_keyboard = runner_lock.egui_ctx().wants_keyboard_input();
-
-            let prevent_default = if matches!(event.key().as_str(), "Tab") {
-                // Always prevent moving cursor to url bar.
-                // egui wants to use tab to move to the next text field.
-                true
-            } else if egui_wants_keyboard {
-                matches!(
-                    event.key().as_str(),
-                    "Backspace" // so we don't go back to previous page when deleting text
-                | "ArrowDown" | "ArrowLeft" | "ArrowRight" | "ArrowUp" // cmd-left is "back" on Mac (https://github.com/emilk/egui/issues/58)
-                )
-            } else {
-                // We never want to prevent:
-                // * F5 / cmd-R (refresh)
-                // * cmd-shift-C (debug tools)
-                // * cmd/ctrl-c/v/x (or we stop copy/past/cut events)
-                false
-            };
-
-            // tracing::debug!(
-            //     "On key-down {:?}, egui_wants_keyboard: {}, prevent_default: {}",
-            //     event.key().as_str(),
-            //     egui_wants_keyboard,
-            //     prevent_default
-            // );
-
-            if prevent_default {
-                event.prevent_default();
-            }
-        },
-    )?;
-
-    runner_container.add_event_listener(
-        &document,
-        "keyup",
-        |event: web_sys::KeyboardEvent, mut runner_lock| {
-            let modifiers = modifiers_from_event(&event);
-            runner_lock.input.raw.modifiers = modifiers;
-            if let Some(key) = translate_key(&event.key()) {
-                runner_lock.input.raw.events.push(egui::Event::Key {
-                    key,
-                    pressed: false,
-                    modifiers,
-                });
-            }
-            runner_lock.needs_repaint.set_true();
-        },
-    )?;
-
-    #[cfg(web_sys_unstable_apis)]
-    runner_container.add_event_listener(
-        &document,
-        "paste",
-        |event: web_sys::ClipboardEvent, mut runner_lock| {
-            if let Some(data) = event.clipboard_data() {
-                if let Ok(text) = data.get_data("text") {
-                    let text = text.replace("\r\n", "\n");
-                    if !text.is_empty() {
-                        runner_lock.input.raw.events.push(egui::Event::Paste(text));
-                        runner_lock.needs_repaint.set_true();
-                    }
-                    event.stop_propagation();
-                    event.prevent_default();
-                }
-            }
-        },
-    )?;
-
-    #[cfg(web_sys_unstable_apis)]
-    runner_container.add_event_listener(
-        &document,
-        "cut",
-        |_: web_sys::ClipboardEvent, mut runner_lock| {
-            runner_lock.input.raw.events.push(egui::Event::Cut);
-            runner_lock.needs_repaint.set_true();
-        },
-    )?;
-
-    #[cfg(web_sys_unstable_apis)]
-    runner_container.add_event_listener(
-        &document,
-        "copy",
-        |_: web_sys::ClipboardEvent, mut runner_lock| {
-            runner_lock.input.raw.events.push(egui::Event::Copy);
-            runner_lock.needs_repaint.set_true();
-        },
-    )?;
-
-    for event_name in &["load", "pagehide", "pageshow", "resize"] {
-        runner_container.add_event_listener(
-            &window,
-            event_name,
-            |_: web_sys::Event, runner_lock| {
-                runner_lock.needs_repaint.set_true();
-            },
-        )?;
-    }
-
-    runner_container.add_event_listener(
-        &window,
-        "hashchange",
-        |_: web_sys::Event, mut runner_lock| {
-            // `epi::Frame::info(&self)` clones `epi::IntegrationInfo`, but we need to modify the original here
-            if let Some(web_info) = &mut runner_lock.frame.info.web_info {
-                web_info.location.hash = location_hash();
-            }
-        },
-    )?;
-
-    Ok(())
-}
-
-/// Repaint at least every `ms` milliseconds.
-pub fn repaint_every_ms(
-    runner_container: &AppRunnerContainer,
-    milliseconds: i32,
-) -> Result<(), JsValue> {
-    assert!(milliseconds >= 0);
-
-    use wasm_bindgen::JsCast;
-
-    let window = web_sys::window().unwrap();
-
-    let closure = Closure::wrap(Box::new({
-        let runner = runner_container.runner.clone();
-        let panicked = runner_container.panicked.clone();
-
-        move || {
-            // Do not lock the runner if the code has panicked
-            if !panicked.load(Ordering::SeqCst) {
-                runner.lock().needs_repaint.set_true();
-            }
-        }
-    }) as Box<dyn FnMut()>);
-
-    window.set_interval_with_callback_and_timeout_and_arguments_0(
-        closure.as_ref().unchecked_ref(),
-        milliseconds,
-    )?;
-
-    closure.forget();
-    Ok(())
-}
-
-fn install_canvas_events(runner_container: &AppRunnerContainer) -> Result<(), JsValue> {
-    use wasm_bindgen::JsCast;
-    let canvas = canvas_element(runner_container.runner.lock().canvas_id()).unwrap();
-
-    {
-        // By default, right-clicks open a context menu.
-        // We don't want to do that (right clicks is handled by egui):
-        let event_name = "contextmenu";
-        let closure = Closure::wrap(Box::new(move |event: web_sys::MouseEvent| {
-            event.prevent_default();
-        }) as Box<dyn FnMut(_)>);
-        canvas.add_event_listener_with_callback(event_name, closure.as_ref().unchecked_ref())?;
-        closure.forget();
-    }
-
-    runner_container.add_event_listener(
-        &canvas,
-        "mousedown",
-        |event: web_sys::MouseEvent, mut runner_lock| {
-            if let Some(button) = button_from_mouse_event(&event) {
-                let pos = pos_from_mouse_event(runner_lock.canvas_id(), &event);
-                let modifiers = runner_lock.input.raw.modifiers;
-                runner_lock
-                    .input
-                    .raw
-                    .events
-                    .push(egui::Event::PointerButton {
-                        pos,
-                        button,
-                        pressed: true,
-                        modifiers,
-                    });
-                runner_lock.needs_repaint.set_true();
-            }
-            event.stop_propagation();
-            // Note: prevent_default breaks VSCode tab focusing, hence why we don't call it here.
-        },
-    )?;
-
-    runner_container.add_event_listener(
-        &canvas,
-        "mousemove",
-        |event: web_sys::MouseEvent, mut runner_lock| {
-            let pos = pos_from_mouse_event(runner_lock.canvas_id(), &event);
-            runner_lock
-                .input
-                .raw
-                .events
-                .push(egui::Event::PointerMoved(pos));
-            runner_lock.needs_repaint.set_true();
-            event.stop_propagation();
-            event.prevent_default();
-        },
-    )?;
-
-    runner_container.add_event_listener(
-        &canvas,
-        "mouseup",
-        |event: web_sys::MouseEvent, mut runner_lock| {
-            if let Some(button) = button_from_mouse_event(&event) {
-                let pos = pos_from_mouse_event(runner_lock.canvas_id(), &event);
-                let modifiers = runner_lock.input.raw.modifiers;
-                runner_lock
-                    .input
-                    .raw
-                    .events
-                    .push(egui::Event::PointerButton {
-                        pos,
-                        button,
-                        pressed: false,
-                        modifiers,
-                    });
-                runner_lock.needs_repaint.set_true();
-
-                text_agent::update_text_agent(runner_lock);
-            }
-            event.stop_propagation();
-            event.prevent_default();
-        },
-    )?;
-
-    runner_container.add_event_listener(
-        &canvas,
-        "mouseleave",
-        |event: web_sys::MouseEvent, mut runner_lock| {
-            runner_lock.input.raw.events.push(egui::Event::PointerGone);
-            runner_lock.needs_repaint.set_true();
-            event.stop_propagation();
-            event.prevent_default();
-        },
-    )?;
-
-    runner_container.add_event_listener(
-        &canvas,
-        "touchstart",
-        |event: web_sys::TouchEvent, mut runner_lock| {
-            let mut latest_touch_pos_id = runner_lock.input.latest_touch_pos_id;
-            let pos =
-                pos_from_touch_event(runner_lock.canvas_id(), &event, &mut latest_touch_pos_id);
-            runner_lock.input.latest_touch_pos_id = latest_touch_pos_id;
-            runner_lock.input.latest_touch_pos = Some(pos);
-            let modifiers = runner_lock.input.raw.modifiers;
-            runner_lock
-                .input
-                .raw
-                .events
-                .push(egui::Event::PointerButton {
-                    pos,
-                    button: egui::PointerButton::Primary,
-                    pressed: true,
-                    modifiers,
-                });
-
-            push_touches(&mut *runner_lock, egui::TouchPhase::Start, &event);
-            runner_lock.needs_repaint.set_true();
-            event.stop_propagation();
-            event.prevent_default();
-        },
-    )?;
-
-    runner_container.add_event_listener(
-        &canvas,
-        "touchmove",
-        |event: web_sys::TouchEvent, mut runner_lock| {
-            let mut latest_touch_pos_id = runner_lock.input.latest_touch_pos_id;
-            let pos =
-                pos_from_touch_event(runner_lock.canvas_id(), &event, &mut latest_touch_pos_id);
-            runner_lock.input.latest_touch_pos_id = latest_touch_pos_id;
-            runner_lock.input.latest_touch_pos = Some(pos);
-            runner_lock
-                .input
-                .raw
-                .events
-                .push(egui::Event::PointerMoved(pos));
-
-            push_touches(&mut *runner_lock, egui::TouchPhase::Move, &event);
-            runner_lock.needs_repaint.set_true();
-            event.stop_propagation();
-            event.prevent_default();
-        },
-    )?;
-
-    runner_container.add_event_listener(
-        &canvas,
-        "touchend",
-        |event: web_sys::TouchEvent, mut runner_lock| {
-            if let Some(pos) = runner_lock.input.latest_touch_pos {
-                let modifiers = runner_lock.input.raw.modifiers;
-                // First release mouse to click:
-                runner_lock
-                    .input
-                    .raw
-                    .events
-                    .push(egui::Event::PointerButton {
-                        pos,
-                        button: egui::PointerButton::Primary,
-                        pressed: false,
-                        modifiers,
-                    });
-                // Then remove hover effect:
-                runner_lock.input.raw.events.push(egui::Event::PointerGone);
-
-                push_touches(&mut *runner_lock, egui::TouchPhase::End, &event);
-                runner_lock.needs_repaint.set_true();
-                event.stop_propagation();
-                event.prevent_default();
-            }
-
-            // Finally, focus or blur text agent to toggle mobile keyboard:
-            text_agent::update_text_agent(runner_lock);
-        },
-    )?;
-
-    runner_container.add_event_listener(
-        &canvas,
-        "touchcancel",
-        |event: web_sys::TouchEvent, mut runner_lock| {
-            push_touches(&mut runner_lock, egui::TouchPhase::Cancel, &event);
-            event.stop_propagation();
-            event.prevent_default();
-        },
-    )?;
-
-    runner_container.add_event_listener(
-        &canvas,
-        "wheel",
-        |event: web_sys::WheelEvent, mut runner_lock| {
-            let scroll_multiplier = match event.delta_mode() {
-                web_sys::WheelEvent::DOM_DELTA_PAGE => {
-                    canvas_size_in_points(runner_lock.canvas_id()).y
-                }
-                web_sys::WheelEvent::DOM_DELTA_LINE => {
-                    #[allow(clippy::let_and_return)]
-                    let points_per_scroll_line = 8.0; // Note that this is intentionally different from what we use in egui_glium / winit.
-                    points_per_scroll_line
-                }
-                _ => 1.0, // DOM_DELTA_PIXEL
-            };
-
-            let mut delta =
-                -scroll_multiplier * egui::vec2(event.delta_x() as f32, event.delta_y() as f32);
-
-            // Report a zoom event in case CTRL (on Windows or Linux) or CMD (on Mac) is pressed.
-            // This if-statement is equivalent to how `Modifiers.command` is determined in
-            // `modifiers_from_event()`, but we cannot directly use that fn for a [`WheelEvent`].
-            if event.ctrl_key() || event.meta_key() {
-                let factor = (delta.y / 200.0).exp();
-                runner_lock.input.raw.events.push(egui::Event::Zoom(factor));
-            } else {
-                if event.shift_key() {
-                    // Treat as horizontal scrolling.
-                    // Note: one Mac we already get horizontal scroll events when shift is down.
-                    delta = egui::vec2(delta.x + delta.y, 0.0);
-                }
-
-                runner_lock
-                    .input
-                    .raw
-                    .events
-                    .push(egui::Event::Scroll(delta));
-            }
-
-            runner_lock.needs_repaint.set_true();
-            event.stop_propagation();
-            event.prevent_default();
-        },
-    )?;
-
-    runner_container.add_event_listener(
-        &canvas,
-        "dragover",
-        |event: web_sys::DragEvent, mut runner_lock| {
-            if let Some(data_transfer) = event.data_transfer() {
-                runner_lock.input.raw.hovered_files.clear();
-                for i in 0..data_transfer.items().length() {
-                    if let Some(item) = data_transfer.items().get(i) {
-                        runner_lock.input.raw.hovered_files.push(egui::HoveredFile {
-                            mime: item.type_(),
-                            ..Default::default()
-                        });
-                    }
-                }
-                runner_lock.needs_repaint.set_true();
-                event.stop_propagation();
-                event.prevent_default();
-            }
-        },
-    )?;
-
-    runner_container.add_event_listener(
-        &canvas,
-        "dragleave",
-        |event: web_sys::DragEvent, mut runner_lock| {
-            runner_lock.input.raw.hovered_files.clear();
-            runner_lock.needs_repaint.set_true();
-            event.stop_propagation();
-            event.prevent_default();
-        },
-    )?;
-
-    runner_container.add_event_listener(&canvas, "drop", {
-        let runner_ref = runner_container.runner.clone();
-
-        move |event: web_sys::DragEvent, mut runner_lock| {
-            if let Some(data_transfer) = event.data_transfer() {
-                runner_lock.input.raw.hovered_files.clear();
-                runner_lock.needs_repaint.set_true();
-                // Unlock the runner so it can be locked after a future await point
-                drop(runner_lock);
-
-                if let Some(files) = data_transfer.files() {
-                    for i in 0..files.length() {
-                        if let Some(file) = files.get(i) {
-                            let name = file.name();
-                            let last_modified = std::time::UNIX_EPOCH
-                                + std::time::Duration::from_millis(file.last_modified() as u64);
-
-                            tracing::debug!("Loading {:?} ({} bytes)…", name, file.size());
-
-                            let future = wasm_bindgen_futures::JsFuture::from(file.array_buffer());
-
-                            let runner_ref = runner_ref.clone();
-                            let future = async move {
-                                match future.await {
-                                    Ok(array_buffer) => {
-                                        let bytes = js_sys::Uint8Array::new(&array_buffer).to_vec();
-                                        tracing::debug!(
-                                            "Loaded {:?} ({} bytes).",
-                                            name,
-                                            bytes.len()
-                                        );
-
-                                        // Re-lock the mutex on the other side of the await point
-                                        let mut runner_lock = runner_ref.lock();
-                                        runner_lock.input.raw.dropped_files.push(
-                                            egui::DroppedFile {
-                                                name,
-                                                last_modified: Some(last_modified),
-                                                bytes: Some(bytes.into()),
-                                                ..Default::default()
-                                            },
-                                        );
-                                        runner_lock.needs_repaint.set_true();
-                                    }
-                                    Err(err) => {
-                                        tracing::error!("Failed to read file: {:?}", err);
-                                    }
-                                }
-                            };
-                            wasm_bindgen_futures::spawn_local(future);
-                        }
-                    }
-                }
-                event.stop_propagation();
-                event.prevent_default();
-            }
-        }
-    })?;
-
-    Ok(())
-}
-
-=======
->>>>>>> ed002acc
 pub(crate) fn webgl1_requires_brightening(gl: &web_sys::WebGlRenderingContext) -> bool {
     // See https://github.com/emilk/egui/issues/794
 
