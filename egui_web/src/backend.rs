use crate::{glow_wrapping::WrappedGlowPainter, *};

use egui::TexturesDelta;
pub use egui::{pos2, Color32};

// BEGIN ADDED
use egui::Vec2;
pub type NeedsRender = bool;
// BEGIN ADDED

// ----------------------------------------------------------------------------

/// Data gathered between frames.
#[derive(Default)]
pub struct WebInput {
    /// Required because we don't get a position on touched
    pub latest_touch_pos: Option<egui::Pos2>,

    /// Required to maintain a stable touch position for multi-touch gestures.
    pub latest_touch_pos_id: Option<egui::TouchId>,

    pub raw: egui::RawInput,
}

impl WebInput {
    pub fn new_frame(&mut self, canvas_size: egui::Vec2) -> egui::RawInput {
        egui::RawInput {
            screen_rect: Some(egui::Rect::from_min_size(Default::default(), canvas_size)),
            pixels_per_point: Some(native_pixels_per_point()), // We ALWAYS use the native pixels-per-point
            time: Some(now_sec()),
            ..self.raw.take()
        }
    }
}

// ----------------------------------------------------------------------------

use std::sync::atomic::Ordering::SeqCst;

pub struct NeedRepaint(std::sync::atomic::AtomicBool);

impl Default for NeedRepaint {
    fn default() -> Self {
        Self(true.into())
    }
}

impl NeedRepaint {
    pub fn fetch_and_clear(&self) -> bool {
        self.0.swap(false, SeqCst)
    }

    pub fn set_true(&self) {
        self.0.store(true, SeqCst);
    }
}

// ----------------------------------------------------------------------------

fn web_location() -> epi::Location {
    let location = web_sys::window().unwrap().location();

    let hash = percent_decode(&location.hash().unwrap_or_default());

    let query = location
        .search()
        .unwrap_or_default()
        .strip_prefix('?')
        .map(percent_decode)
        .unwrap_or_default();

    let query_map = parse_query_map(&query)
        .iter()
        .map(|(k, v)| ((*k).to_string(), (*v).to_string()))
        .collect();

    epi::Location {
        url: percent_decode(&location.href().unwrap_or_default()),
        protocol: percent_decode(&location.protocol().unwrap_or_default()),
        host: percent_decode(&location.host().unwrap_or_default()),
        hostname: percent_decode(&location.hostname().unwrap_or_default()),
        port: percent_decode(&location.port().unwrap_or_default()),
        hash,
        query,
        query_map,
        origin: percent_decode(&location.origin().unwrap_or_default()),
    }
}

fn parse_query_map(query: &str) -> BTreeMap<&str, &str> {
    query
        .split('&')
        .filter_map(|pair| {
            if pair.is_empty() {
                None
            } else {
                Some(if let Some((key, value)) = pair.split_once('=') {
                    (key, value)
                } else {
                    (pair, "")
                })
            }
        })
        .collect()
}

#[test]
fn test_parse_query() {
    assert_eq!(parse_query_map(""), BTreeMap::default());
    assert_eq!(parse_query_map("foo"), BTreeMap::from_iter([("foo", "")]));
    assert_eq!(
        parse_query_map("foo=bar"),
        BTreeMap::from_iter([("foo", "bar")])
    );
    assert_eq!(
        parse_query_map("foo=bar&baz=42"),
        BTreeMap::from_iter([("foo", "bar"), ("baz", "42")])
    );
    assert_eq!(
        parse_query_map("foo&baz=42"),
        BTreeMap::from_iter([("foo", ""), ("baz", "42")])
    );
    assert_eq!(
        parse_query_map("foo&baz&&"),
        BTreeMap::from_iter([("foo", ""), ("baz", "")])
    );
}

// ----------------------------------------------------------------------------

pub struct AppRunner {
    pub(crate) frame: epi::Frame,
    egui_ctx: egui::Context,

    // BEGIN CHANGED
    pub(crate) painter: WrappedGlowPainter,
    // END CHANGED
    pub(crate) input: WebInput,
    app: Box<dyn epi::App>,
    pub(crate) needs_repaint: std::sync::Arc<NeedRepaint>,
    last_save_time: f64,
    screen_reader: crate::screen_reader::ScreenReader,
    pub(crate) text_cursor_pos: Option<egui::Pos2>,
    pub(crate) mutable_text_under_cursor: bool,
    textures_delta: TexturesDelta,
}

impl AppRunner {
    pub fn new(canvas_id: &str, app_creator: epi::AppCreator) -> Result<Self, JsValue> {
        let painter = WrappedGlowPainter::new(canvas_id).map_err(JsValue::from)?;

        let prefer_dark_mode = crate::prefer_dark_mode();

        let frame = epi::Frame {
            info: epi::IntegrationInfo {
                name: "egui_web",
                web_info: Some(epi::WebInfo {
                    location: web_location(),
                }),
                prefer_dark_mode,
                cpu_usage: None,
                native_pixels_per_point: Some(native_pixels_per_point()),
            },
            output: Default::default(),
            storage: Some(Box::new(LocalStorage::default())),
            gl: painter.gl().clone(),
        };

        let needs_repaint: std::sync::Arc<NeedRepaint> = Default::default();

        let egui_ctx = egui::Context::default();

        {
            let needs_repaint = needs_repaint.clone();
            egui_ctx.set_request_repaint_callback(move || {
                needs_repaint.0.store(true, SeqCst);
            });
        }

        load_memory(&egui_ctx);
        if prefer_dark_mode == Some(true) {
            egui_ctx.set_visuals(egui::Visuals::dark());
        } else {
            egui_ctx.set_visuals(egui::Visuals::light());
        }

        let app = app_creator(&epi::CreationContext {
            egui_ctx: egui_ctx.clone(),
            integration_info: frame.info(),
            storage: frame.storage(),
            gl: painter.painter.gl().clone(),
        });

        let mut runner = Self {
            frame,
            egui_ctx,
            painter,
            input: Default::default(),
            app,
            needs_repaint,
            last_save_time: now_sec(),
            screen_reader: Default::default(),
            text_cursor_pos: None,
            mutable_text_under_cursor: false,
            textures_delta: Default::default(),
        };

        runner.input.raw.max_texture_side = Some(runner.painter.max_texture_side());

        Ok(runner)
    }

    // BEGIN ADDED
    pub fn render_gl(&mut self, _canvas_size: Vec2) -> NeedsRender {
        use egui_glow::glow;
        let gl: &glow::Context = &self.painter.painter.gl;
        let needs_render = self.app.render_gl(&Box::new(gl));
        needs_render
    }
    pub fn clear(&mut self) -> Result<(), JsValue> {
        self.painter.clear(self.app.clear_color());
        Ok(())
    }
    // END ADDED

    pub fn egui_ctx(&self) -> &egui::Context {
        &self.egui_ctx
    }

    pub fn auto_save(&mut self) {
        let now = now_sec();
        let time_since_last_save = now - self.last_save_time;

        if time_since_last_save > self.app.auto_save_interval().as_secs_f64() {
            if self.app.persist_egui_memory() {
                save_memory(&self.egui_ctx);
            }
            if let Some(storage) = self.frame.storage_mut() {
                self.app.save(storage);
            }
            self.last_save_time = now;
        }
    }

    pub fn canvas_id(&self) -> &str {
        self.painter.canvas_id()
    }

    pub fn warm_up(&mut self) -> Result<(), JsValue> {
        if self.app.warm_up_enabled() {
            let saved_memory: egui::Memory = self.egui_ctx.memory().clone();
            self.egui_ctx.memory().set_everything_is_visible(true);
            self.logic()?;
            *self.egui_ctx.memory() = saved_memory; // We don't want to remember that windows were huge.
            self.egui_ctx.clear_animations();
        }
        Ok(())
    }

    /// Returns `true` if egui requests a repaint.
    ///
    /// Call [`Self::paint`] later to paint
    pub fn logic(&mut self) -> Result<(bool, Vec<egui::ClippedPrimitive>), JsValue> {
        let frame_start = now_sec();

        resize_canvas_to_screen_size(self.canvas_id(), self.app.max_size_points());
        let canvas_size = canvas_size_in_points(self.canvas_id());
        let raw_input = self.input.new_frame(canvas_size);

        let full_output = self.egui_ctx.run(raw_input, |egui_ctx| {
            self.app.update(egui_ctx, &mut self.frame);
        });
        let egui::FullOutput {
            platform_output,
            needs_repaint,
            textures_delta,
            shapes,
        } = full_output;

        self.handle_platform_output(platform_output);
        self.textures_delta.append(textures_delta);
        let clipped_primitives = self.egui_ctx.tessellate(shapes);

        {
            let app_output = self.frame.take_app_output();
            let epi::backend::AppOutput {
                quit: _,         // Can't quit a web page
                window_size: _,  // Can't resize a web page
                window_title: _, // TODO: change title of window
                decorated: _,    // Can't toggle decorations
                drag_window: _,  // Can't be dragged
            } = app_output;
        }

        self.frame.info.cpu_usage = Some((now_sec() - frame_start) as f32);
        Ok((needs_repaint, clipped_primitives))
    }

    pub fn clear_color_buffer(&self) {
        self.painter.clear(self.app.clear_color());
    }

    /// Paint the results of the last call to [`Self::logic`].
    pub fn paint(&mut self, clipped_primitives: &[egui::ClippedPrimitive]) -> Result<(), JsValue> {
        let textures_delta = std::mem::take(&mut self.textures_delta);

<<<<<<< HEAD
        // BEGIN REMOVED
        //// self.painter.clear(self.app.clear_color());
        // END REMOVED

=======
>>>>>>> c3ac340e
        self.painter.paint_and_update_textures(
            clipped_primitives,
            self.egui_ctx.pixels_per_point(),
            &textures_delta,
        )?;

        Ok(())
    }

    fn handle_platform_output(&mut self, platform_output: egui::PlatformOutput) {
        if self.egui_ctx.options().screen_reader {
            self.screen_reader
                .speak(&platform_output.events_description());
        }

        let egui::PlatformOutput {
            cursor_icon,
            open_url,
            copied_text,
            events: _, // already handled
            mutable_text_under_cursor,
            text_cursor_pos,
        } = platform_output;

        set_cursor_icon(cursor_icon);
        if let Some(open) = open_url {
            crate::open_url(&open.url, open.new_tab);
        }

        #[cfg(web_sys_unstable_apis)]
        if !copied_text.is_empty() {
            set_clipboard_text(&copied_text);
        }

        #[cfg(not(web_sys_unstable_apis))]
        let _ = copied_text;

        self.mutable_text_under_cursor = mutable_text_under_cursor;

        if self.text_cursor_pos != text_cursor_pos {
            text_agent::move_text_cursor(text_cursor_pos, self.canvas_id());
            self.text_cursor_pos = text_cursor_pos;
        }
    }
}

/// Install event listeners to register different input events
/// and start running the given app.
pub fn start(canvas_id: &str, app_creator: epi::AppCreator) -> Result<AppRunnerRef, JsValue> {
    let mut runner = AppRunner::new(canvas_id, app_creator)?;
    runner.warm_up()?;
    start_runner(runner)
}

/// Install event listeners to register different input events
/// and starts running the given `AppRunner`.
fn start_runner(app_runner: AppRunner) -> Result<AppRunnerRef, JsValue> {
    let runner_container = AppRunnerContainer {
        runner: Arc::new(Mutex::new(app_runner)),
        panicked: Arc::new(AtomicBool::new(false)),
    };

    install_canvas_events(&runner_container)?;
    install_document_events(&runner_container)?;
    text_agent::install_text_agent(&runner_container)?;
    repaint_every_ms(&runner_container, 1000)?; // just in case. TODO: make it a parameter

    paint_and_schedule(&runner_container.runner, runner_container.panicked.clone())?;

    // Disable all event handlers on panic
    std::panic::set_hook(Box::new({
        let previous_hook = std::panic::take_hook();

        let panicked = runner_container.panicked;

        move |panic_info| {
            tracing::info_span!("egui_panic_handler").in_scope(|| {
                tracing::trace!("setting panicked flag");

                panicked.store(true, SeqCst);

                tracing::info!("egui disabled all event handlers due to panic");
            });

            // Propagate panic info to the previously registered panic hook
            previous_hook(panic_info);
        }
    }));

    Ok(runner_container.runner)
}<|MERGE_RESOLUTION|>--- conflicted
+++ resolved
@@ -304,13 +304,6 @@
     pub fn paint(&mut self, clipped_primitives: &[egui::ClippedPrimitive]) -> Result<(), JsValue> {
         let textures_delta = std::mem::take(&mut self.textures_delta);
 
-<<<<<<< HEAD
-        // BEGIN REMOVED
-        //// self.painter.clear(self.app.clear_color());
-        // END REMOVED
-
-=======
->>>>>>> c3ac340e
         self.painter.paint_and_update_textures(
             clipped_primitives,
             self.egui_ctx.pixels_per_point(),
