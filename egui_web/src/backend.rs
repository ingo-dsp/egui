--- conflicted
+++ resolved
@@ -11,33 +11,11 @@
 
 // ----------------------------------------------------------------------------
 
-<<<<<<< HEAD
+// BEGIN CHANGED
 fn create_painter(canvas_id: &str) -> Result<WrappedGlowPainter, JsValue> {
-    // BEGIN CHANGED
-    // Glow takes precedence:
-    #[cfg(all(feature = "glow"))]
-    return Ok(crate::glow_wrapping::WrappedGlowPainter::new(canvas_id).map_err(JsValue::from)?);
-    // END CHANGED
-
-    #[cfg(all(feature = "webgl", not(feature = "glow")))]
-    if let Ok(webgl2_painter) = webgl2::WebGl2Painter::new(canvas_id) {
-        tracing::debug!("Using WebGL2 backend");
-        Ok(Box::new(webgl2_painter))
-    } else {
-        tracing::debug!("Falling back to WebGL1 backend");
-        let webgl1_painter = webgl1::WebGlPainter::new(canvas_id)?;
-        Ok(Box::new(webgl1_painter))
-    }
-
-    #[cfg(all(not(feature = "webgl"), not(feature = "glow")))]
-    compile_error!("Either the 'glow' or 'webgl' feature of egui_web must be enabled!");
-=======
-fn create_painter(canvas_id: &str) -> Result<Box<dyn WebPainter>, JsValue> {
-    Ok(Box::new(
-        crate::glow_wrapping::WrappedGlowPainter::new(canvas_id).map_err(JsValue::from)?,
-    ))
->>>>>>> 50539bd3
-}
+    Ok(crate::glow_wrapping::WrappedGlowPainter::new(canvas_id).map_err(JsValue::from)?)
+}
+// END CHANGED
 
 // ----------------------------------------------------------------------------
 
@@ -168,13 +146,9 @@
 pub struct AppRunner {
     pub(crate) frame: epi::Frame,
     egui_ctx: egui::Context,
-<<<<<<< HEAD
     // BEGIN CHANGED
     painter: WrappedGlowPainter,
     // END CHANGED
-=======
-    painter: Box<dyn WebPainter>,
->>>>>>> 50539bd3
     pub(crate) input: WebInput,
     app: Box<dyn epi::App>,
     pub(crate) needs_repaint: std::sync::Arc<NeedRepaint>,
