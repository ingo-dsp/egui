--- conflicted
+++ resolved
@@ -42,14 +42,9 @@
 /// This struct must be destroyed with [`Painter::destroy`] before dropping, to ensure OpenGL
 /// objects have been properly deleted and are not leaked.
 pub struct Painter {
-<<<<<<< HEAD
     // BEGIN CHANGED
-    pub gl: Rc<glow::Context>,
+    pub gl: Arc<glow::Context>,
     // END CHANGED
-=======
-    gl: Arc<glow::Context>,
-
->>>>>>> f5cca2a2
     max_texture_side: usize,
 
     program: glow::Program,
