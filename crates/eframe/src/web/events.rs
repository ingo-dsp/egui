use super::*;

// ------------------------------------------------------------------------

/// Calls `request_animation_frame` to schedule repaint.
///
/// It will only paint if needed, but will always call `request_animation_frame` immediately.
pub(crate) fn paint_and_schedule(runner_ref: &WebRunner) -> Result<(), JsValue> {
    // Only paint and schedule if there has been no panic
    if let Some(mut runner_lock) = runner_ref.try_lock() {
        paint_if_needed(&mut runner_lock);
        drop(runner_lock);
        runner_ref.request_animation_frame()?;
    }
    Ok(())
}

fn paint_if_needed(runner: &mut AppRunner) {
    if runner.needs_repaint.needs_repaint() {
        if runner.has_outstanding_paint_data() {
            // We have already run the logic, e.g. in an on-click event,
            // so let's only present the results:
            runner.paint();

            // We schedule another repaint asap, so that we can run the actual logic
            // again, which may schedule a new repaint (if there's animations):
            runner.needs_repaint.repaint_asap();
        } else {
            // Clear the `needs_repaint` flags _before_
            // running the logic, as the logic could cause it to be set again.
            runner.needs_repaint.clear();

            let mut stopwatch = crate::stopwatch::Stopwatch::new();
            stopwatch.start();

            // Run user code…
            runner.logic();

            // …and paint the result.
            runner.paint();

            runner.report_frame_time(stopwatch.total_time_sec());
        }
    }
    runner.auto_save_if_needed();
}

// ------------------------------------------------------------------------

pub(crate) fn install_document_events(runner_ref: &WebRunner) -> Result<(), JsValue> {
    let document = web_sys::window().unwrap().document().unwrap();

    for event_name in ["blur", "focus"] {
        let closure = move |_event: web_sys::MouseEvent, runner: &mut AppRunner| {
            // log::debug!("{event_name:?}");
            let has_focus = event_name == "focus";

            if !has_focus {
                // We lost focus - good idea to save
                runner.save();
            }

            runner.input.on_web_page_focus_change(has_focus);
            runner.egui_ctx().request_repaint();
        };

        runner_ref.add_event_listener(&document, event_name, closure)?;
    }

    runner_ref.add_event_listener(
        &document,
        "keydown",
        |event: web_sys::KeyboardEvent, runner| {
            if event.is_composing() || event.key_code() == 229 {
                // https://web.archive.org/web/20200526195704/https://www.fxsitecompat.dev/en-CA/docs/2018/keydown-and-keyup-events-are-now-fired-during-ime-composition/
                return;
            }

            let modifiers = modifiers_from_kb_event(&event);
            runner.input.raw.modifiers = modifiers;

            let key = event.key();
            let egui_key = translate_key(&key);

            if let Some(key) = egui_key {
                runner.input.raw.events.push(egui::Event::Key {
                    key,
                    physical_key: None, // TODO(fornwall)
                    pressed: true,
                    repeat: false, // egui will fill this in for us!
                    modifiers,
                });
            }
            if !modifiers.ctrl
                && !modifiers.command
                && !should_ignore_key(&key)
                // When text agent is shown, it sends text event instead.
                && text_agent::text_agent().hidden()
            {
                runner.input.raw.events.push(egui::Event::Text(key));
            }
            runner.needs_repaint.repaint_asap();

            let egui_wants_keyboard = runner.egui_ctx().wants_keyboard_input();

            #[allow(clippy::if_same_then_else)]
            let prevent_default = if egui_key == Some(egui::Key::Tab) {
                // Always prevent moving cursor to url bar.
                // egui wants to use tab to move to the next text field.
                true
            } else if egui_key == Some(egui::Key::P) {
                #[allow(clippy::needless_bool)]
                if modifiers.ctrl || modifiers.command || modifiers.mac_cmd {
                    true // Prevent ctrl-P opening the print dialog. Users may want to use it for a command palette.
                } else {
                    false // let normal P:s through
                }
            } else if egui_wants_keyboard {
                matches!(
                    event.key().as_str(),
                    "Backspace" // so we don't go back to previous page when deleting text
                    | "ArrowDown" | "ArrowLeft" | "ArrowRight" | "ArrowUp" // cmd-left is "back" on Mac (https://github.com/emilk/egui/issues/58)
                )
            } else {
                // We never want to prevent:
                // * F5 / cmd-R (refresh)
                // * cmd-shift-C (debug tools)
                // * cmd/ctrl-c/v/x (or we stop copy/past/cut events)
                false
            };

            // log::debug!(
            //     "On key-down {:?}, egui_wants_keyboard: {}, prevent_default: {}",
            //     event.key().as_str(),
            //     egui_wants_keyboard,
            //     prevent_default
            // );

            if prevent_default {
                event.prevent_default();
                // event.stop_propagation();
            }
        },
    )?;

    runner_ref.add_event_listener(
        &document,
        "keyup",
        |event: web_sys::KeyboardEvent, runner| {
            let modifiers = modifiers_from_kb_event(&event);
            runner.input.raw.modifiers = modifiers;
            if let Some(key) = translate_key(&event.key()) {
                runner.input.raw.events.push(egui::Event::Key {
                    key,
                    physical_key: None, // TODO(fornwall)
                    pressed: false,
                    repeat: false,
                    modifiers,
                });
            }
            runner.needs_repaint.repaint_asap();
        },
    )?;

    #[cfg(web_sys_unstable_apis)]
    runner_ref.add_event_listener(
        &document,
        "paste",
        |event: web_sys::ClipboardEvent, runner| {
            if let Some(data) = event.clipboard_data() {
                if let Ok(text) = data.get_data("text") {
                    let text = text.replace("\r\n", "\n");
                    if !text.is_empty() {
                        runner.input.raw.events.push(egui::Event::Paste(text));
                        runner.needs_repaint.repaint_asap();
                    }
                    event.stop_propagation();
                    event.prevent_default();
                }
            }
        },
    )?;

    #[cfg(web_sys_unstable_apis)]
    runner_ref.add_event_listener(
        &document,
        "cut",
        |event: web_sys::ClipboardEvent, runner| {
            runner.input.raw.events.push(egui::Event::Cut);

            // In Safari we are only allowed to write to the clipboard during the
            // event callback, which is why we run the app logic here and now:
            runner.logic();

            // Make sure we paint the output of the above logic call asap:
            runner.needs_repaint.repaint_asap();

            event.stop_propagation();
            event.prevent_default();
        },
    )?;

    #[cfg(web_sys_unstable_apis)]
    runner_ref.add_event_listener(
        &document,
        "copy",
        |event: web_sys::ClipboardEvent, runner| {
            runner.input.raw.events.push(egui::Event::Copy);

            // In Safari we are only allowed to write to the clipboard during the
            // event callback, which is why we run the app logic here and now:
            runner.logic();

            // Make sure we paint the output of the above logic call asap:
            runner.needs_repaint.repaint_asap();

            event.stop_propagation();
            event.prevent_default();
        },
    )?;

    Ok(())
}

pub(crate) fn install_window_events(runner_ref: &WebRunner) -> Result<(), JsValue> {
    let window = web_sys::window().unwrap();

    for event_name in ["blur", "focus"] {
        let closure = move |_event: web_sys::MouseEvent, runner: &mut AppRunner| {
            // log::debug!("{event_name:?}");
            let has_focus = event_name == "focus";

            if !has_focus {
                // We lost focus - good idea to save
                runner.save();
            }

            runner.input.on_web_page_focus_change(has_focus);
            runner.egui_ctx().request_repaint();
        };

        runner_ref.add_event_listener(&window, event_name, closure)?;
    }

    // Save-on-close
    runner_ref.add_event_listener(&window, "onbeforeunload", |_: web_sys::Event, runner| {
        runner.save();
    })?;

    for event_name in &["load", "pagehide", "pageshow", "resize"] {
        runner_ref.add_event_listener(&window, event_name, move |_: web_sys::Event, runner| {
            // log::debug!("{event_name:?}");
            runner.needs_repaint.repaint_asap();
        })?;
    }

    runner_ref.add_event_listener(&window, "hashchange", |_: web_sys::Event, runner| {
        // `epi::Frame::info(&self)` clones `epi::IntegrationInfo`, but we need to modify the original here
        runner.frame.info.web_info.location.hash = location_hash();
        runner.needs_repaint.repaint_asap(); // tell the user about the new hash
    })?;

    Ok(())
}

pub(crate) fn install_color_scheme_change_event(runner_ref: &WebRunner) -> Result<(), JsValue> {
    let window = web_sys::window().unwrap();

    if let Some(media_query_list) = prefers_color_scheme_dark(&window)? {
        runner_ref.add_event_listener::<web_sys::MediaQueryListEvent>(
            &media_query_list,
            "change",
            |event, runner| {
                let theme = theme_from_dark_mode(event.matches());
                runner.frame.info.system_theme = Some(theme);
                runner.egui_ctx().set_visuals(theme.egui_visuals());
                runner.needs_repaint.repaint_asap();
            },
        )?;
    }

    Ok(())
}

pub(crate) fn install_canvas_events(runner_ref: &WebRunner) -> Result<(), JsValue> {
    let canvas = runner_ref.try_lock().unwrap().canvas().clone();

    {
        let prevent_default_events = [
            // By default, right-clicks open a context menu.
            // We don't want to do that (right clicks is handled by egui):
            "contextmenu",
            // Allow users to use ctrl-p for e.g. a command palette:
            "afterprint",
        ];

        for event_name in prevent_default_events {
            let closure = move |event: web_sys::MouseEvent, _runner: &mut AppRunner| {
                event.prevent_default();
                // event.stop_propagation();
                // log::debug!("Preventing event {event_name:?}");
            };

            runner_ref.add_event_listener(&canvas, event_name, closure)?;
        }
    }

    runner_ref.add_event_listener(
        &canvas,
        "mousedown",
        |event: web_sys::MouseEvent, runner: &mut AppRunner| {
            let modifiers = modifiers_from_mouse_event(&event);
            runner.input.raw.modifiers = modifiers;
            if let Some(button) = button_from_mouse_event(&event) {
                let pos = pos_from_mouse_event(runner.canvas(), &event, runner.egui_ctx());
                let modifiers = runner.input.raw.modifiers;
                runner.input.raw.events.push(egui::Event::PointerButton {
                    pos,
                    button,
                    pressed: true,
                    modifiers,
                });

                // In Safari we are only allowed to write to the clipboard during the
                // event callback, which is why we run the app logic here and now:
                runner.logic();

                // Make sure we paint the output of the above logic call asap:
                runner.needs_repaint.repaint_asap();
            }
            event.stop_propagation();
            // Note: prevent_default breaks VSCode tab focusing, hence why we don't call it here.
        },
    )?;

    runner_ref.add_event_listener(
        &web_sys::window().unwrap().document().unwrap(),
        "mousemove",
        |event: web_sys::MouseEvent, runner| {
            let modifiers = modifiers_from_mouse_event(&event);
            runner.input.raw.modifiers = modifiers;
            let pos = pos_from_mouse_event(runner.canvas(), &event, runner.egui_ctx());
            runner.input.raw.events.push(egui::Event::PointerMoved(pos));
            runner.needs_repaint.repaint_asap();
            event.stop_propagation();
            event.prevent_default();
        },
    )?;

<<<<<<< HEAD
    runner_ref.add_event_listener(
        &web_sys::window().unwrap().document().unwrap(),
        "mouseup",
        |event: web_sys::MouseEvent, runner| {
            if let Some(button) = button_from_mouse_event(&event) {
                let pos = pos_from_mouse_event(runner.canvas_id(), &event);
                let modifiers = runner.input.raw.modifiers;
                runner.input.raw.events.push(egui::Event::PointerButton {
                    pos,
                    button,
                    pressed: false,
                    modifiers,
                });
=======
    runner_ref.add_event_listener(&canvas, "mouseup", |event: web_sys::MouseEvent, runner| {
        let modifiers = modifiers_from_mouse_event(&event);
        runner.input.raw.modifiers = modifiers;
        if let Some(button) = button_from_mouse_event(&event) {
            let pos = pos_from_mouse_event(runner.canvas(), &event, runner.egui_ctx());
            let modifiers = runner.input.raw.modifiers;
            runner.input.raw.events.push(egui::Event::PointerButton {
                pos,
                button,
                pressed: false,
                modifiers,
            });
>>>>>>> 014327e3

                // In Safari we are only allowed to write to the clipboard during the
                // event callback, which is why we run the app logic here and now:
                runner.logic();

                // Make sure we paint the output of the above logic call asap:
                runner.needs_repaint.repaint_asap();

                text_agent::update_text_agent(runner);
            }
            event.stop_propagation();
            event.prevent_default();
        }
    )?;

    runner_ref.add_event_listener(
        &canvas,
        "mouseleave",
        |event: web_sys::MouseEvent, runner| {
            runner.input.raw.events.push(egui::Event::PointerGone);
            runner.needs_repaint.repaint_asap();
            event.stop_propagation();
            event.prevent_default();
        },
    )?;

    runner_ref.add_event_listener(
        &canvas,
        "touchstart",
        |event: web_sys::TouchEvent, runner| {
            let mut latest_touch_pos_id = runner.input.latest_touch_pos_id;
            let pos = pos_from_touch_event(
                runner.canvas(),
                &event,
                &mut latest_touch_pos_id,
                runner.egui_ctx(),
            );
            runner.input.latest_touch_pos_id = latest_touch_pos_id;
            runner.input.latest_touch_pos = Some(pos);
            let modifiers = runner.input.raw.modifiers;
            runner.input.raw.events.push(egui::Event::PointerButton {
                pos,
                button: egui::PointerButton::Primary,
                pressed: true,
                modifiers,
            });

            push_touches(runner, egui::TouchPhase::Start, &event);
            runner.needs_repaint.repaint_asap();
            event.stop_propagation();
            event.prevent_default();
        },
    )?;

    runner_ref.add_event_listener(
        &canvas,
        "touchmove",
        |event: web_sys::TouchEvent, runner| {
            let mut latest_touch_pos_id = runner.input.latest_touch_pos_id;
            let pos = pos_from_touch_event(
                runner.canvas(),
                &event,
                &mut latest_touch_pos_id,
                runner.egui_ctx(),
            );
            runner.input.latest_touch_pos_id = latest_touch_pos_id;
            runner.input.latest_touch_pos = Some(pos);
            runner.input.raw.events.push(egui::Event::PointerMoved(pos));

            push_touches(runner, egui::TouchPhase::Move, &event);
            runner.needs_repaint.repaint_asap();
            event.stop_propagation();
            event.prevent_default();
        },
    )?;

    runner_ref.add_event_listener(&canvas, "touchend", |event: web_sys::TouchEvent, runner| {
        if let Some(pos) = runner.input.latest_touch_pos {
            let modifiers = runner.input.raw.modifiers;
            // First release mouse to click:
            runner.input.raw.events.push(egui::Event::PointerButton {
                pos,
                button: egui::PointerButton::Primary,
                pressed: false,
                modifiers,
            });
            // Then remove hover effect:
            runner.input.raw.events.push(egui::Event::PointerGone);

            push_touches(runner, egui::TouchPhase::End, &event);
            runner.needs_repaint.repaint_asap();
            event.stop_propagation();
            event.prevent_default();
        }

        // Finally, focus or blur text agent to toggle mobile keyboard:
        text_agent::update_text_agent(runner);
    })?;

    runner_ref.add_event_listener(
        &canvas,
        "touchcancel",
        |event: web_sys::TouchEvent, runner| {
            push_touches(runner, egui::TouchPhase::Cancel, &event);
            event.stop_propagation();
            event.prevent_default();
        },
    )?;

    runner_ref.add_event_listener(&canvas, "wheel", |event: web_sys::WheelEvent, runner| {
        let unit = match event.delta_mode() {
            web_sys::WheelEvent::DOM_DELTA_PIXEL => egui::MouseWheelUnit::Point,
            web_sys::WheelEvent::DOM_DELTA_LINE => egui::MouseWheelUnit::Line,
            web_sys::WheelEvent::DOM_DELTA_PAGE => egui::MouseWheelUnit::Page,
            _ => return,
        };
        // delta sign is flipped to match native (winit) convention.
        let delta = -egui::vec2(event.delta_x() as f32, event.delta_y() as f32);
        let modifiers = runner.input.raw.modifiers;

        runner.input.raw.events.push(egui::Event::MouseWheel {
            unit,
            delta,
            modifiers,
        });

        let scroll_multiplier = match unit {
            egui::MouseWheelUnit::Page => {
                canvas_size_in_points(runner.canvas(), runner.egui_ctx()).y
            }
            egui::MouseWheelUnit::Line => {
                #[allow(clippy::let_and_return)]
                let points_per_scroll_line = 8.0; // Note that this is intentionally different from what we use in winit.
                points_per_scroll_line
            }
            egui::MouseWheelUnit::Point => 1.0,
        };

        let mut delta = scroll_multiplier * delta;

        // Report a zoom event in case CTRL (on Windows or Linux) or CMD (on Mac) is pressed.
        // This if-statement is equivalent to how `Modifiers.command` is determined in
        // `modifiers_from_kb_event()`, but we cannot directly use that fn for a [`WheelEvent`].
        if event.ctrl_key() || event.meta_key() {
            let factor = (delta.y / 200.0).exp();
            runner.input.raw.events.push(egui::Event::Zoom(factor));
        } else {
            if event.shift_key() {
                // Treat as horizontal scrolling.
                // Note: one Mac we already get horizontal scroll events when shift is down.
                delta = egui::vec2(delta.x + delta.y, 0.0);
            }

            runner.input.raw.events.push(egui::Event::Scroll(delta));
        }

        runner.needs_repaint.repaint_asap();
        event.stop_propagation();
        event.prevent_default();
    })?;

    runner_ref.add_event_listener(&canvas, "dragover", |event: web_sys::DragEvent, runner| {
        if let Some(data_transfer) = event.data_transfer() {
            runner.input.raw.hovered_files.clear();
            for i in 0..data_transfer.items().length() {
                if let Some(item) = data_transfer.items().get(i) {
                    runner.input.raw.hovered_files.push(egui::HoveredFile {
                        mime: item.type_(),
                        ..Default::default()
                    });
                }
            }
            runner.needs_repaint.repaint_asap();
            event.stop_propagation();
            event.prevent_default();
        }
    })?;

    runner_ref.add_event_listener(&canvas, "dragleave", |event: web_sys::DragEvent, runner| {
        runner.input.raw.hovered_files.clear();
        runner.needs_repaint.repaint_asap();
        event.stop_propagation();
        event.prevent_default();
    })?;

    runner_ref.add_event_listener(&canvas, "drop", {
        let runner_ref = runner_ref.clone();

        move |event: web_sys::DragEvent, runner| {
            if let Some(data_transfer) = event.data_transfer() {
                // TODO(https://github.com/emilk/egui/issues/3702): support dropping folders
                runner.input.raw.hovered_files.clear();
                runner.needs_repaint.repaint_asap();

                if let Some(files) = data_transfer.files() {
                    for i in 0..files.length() {
                        if let Some(file) = files.get(i) {
                            let name = file.name();
                            let mime = file.type_();
                            let last_modified = std::time::UNIX_EPOCH
                                + std::time::Duration::from_millis(file.last_modified() as u64);

                            log::debug!("Loading {:?} ({} bytes)…", name, file.size());

                            let future = wasm_bindgen_futures::JsFuture::from(file.array_buffer());

                            let runner_ref = runner_ref.clone();
                            let future = async move {
                                match future.await {
                                    Ok(array_buffer) => {
                                        let bytes = js_sys::Uint8Array::new(&array_buffer).to_vec();
                                        log::debug!("Loaded {:?} ({} bytes).", name, bytes.len());

                                        if let Some(mut runner_lock) = runner_ref.try_lock() {
                                            runner_lock.input.raw.dropped_files.push(
                                                egui::DroppedFile {
                                                    name,
                                                    mime,
                                                    last_modified: Some(last_modified),
                                                    bytes: Some(bytes.into()),
                                                    ..Default::default()
                                                },
                                            );
                                            runner_lock.needs_repaint.repaint_asap();
                                        }
                                    }
                                    Err(err) => {
                                        log::error!("Failed to read file: {:?}", err);
                                    }
                                }
                            };
                            wasm_bindgen_futures::spawn_local(future);
                        }
                    }
                }
                event.stop_propagation();
                event.prevent_default();
            }
        }
    })?;

    Ok(())
}<|MERGE_RESOLUTION|>--- conflicted
+++ resolved
@@ -347,13 +347,14 @@
         },
     )?;
 
-<<<<<<< HEAD
     runner_ref.add_event_listener(
         &web_sys::window().unwrap().document().unwrap(),
         "mouseup",
         |event: web_sys::MouseEvent, runner| {
+            let modifiers = modifiers_from_mouse_event(&event);
+            runner.input.raw.modifiers = modifiers;
             if let Some(button) = button_from_mouse_event(&event) {
-                let pos = pos_from_mouse_event(runner.canvas_id(), &event);
+                let pos = pos_from_mouse_event(runner.canvas(), &event, runner.egui_ctx());
                 let modifiers = runner.input.raw.modifiers;
                 runner.input.raw.events.push(egui::Event::PointerButton {
                     pos,
@@ -361,20 +362,6 @@
                     pressed: false,
                     modifiers,
                 });
-=======
-    runner_ref.add_event_listener(&canvas, "mouseup", |event: web_sys::MouseEvent, runner| {
-        let modifiers = modifiers_from_mouse_event(&event);
-        runner.input.raw.modifiers = modifiers;
-        if let Some(button) = button_from_mouse_event(&event) {
-            let pos = pos_from_mouse_event(runner.canvas(), &event, runner.egui_ctx());
-            let modifiers = runner.input.raw.modifiers;
-            runner.input.raw.events.push(egui::Event::PointerButton {
-                pos,
-                button,
-                pressed: false,
-                modifiers,
-            });
->>>>>>> 014327e3
 
                 // In Safari we are only allowed to write to the clipboard during the
                 // event callback, which is why we run the app logic here and now:
